--- conflicted
+++ resolved
@@ -155,21 +155,14 @@
 
         // publish states as odometry message
         nav_msgs::Odometry state;
-<<<<<<< HEAD
-=======
         state.header.frame_id = "world";
->>>>>>> 602059b6
         state.header.stamp = ros::Time::now();
         math::Vector3 vec;
         math::Pose pose;
         for(model_it = parsed_models_.begin(); model_it!=parsed_models_.end();++model_it)
         {
-<<<<<<< HEAD
-
-=======
             // which link
             state.child_frame_id = "base_link";
->>>>>>> 602059b6
             // write absolute pose
             pose = model_it->model_ptr->GetWorldPose();
             state.pose.pose.position.x = pose.pos.x;
