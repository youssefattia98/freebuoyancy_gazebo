<?xml version="1.0"?>
<package>
   <name>freefloating_gazebo</name>
<<<<<<< HEAD
  <version>1.0.2</version>
=======
  <version>1.0.4</version>
>>>>>>> cb5f361e
  <description>A plugin to simulate underwater vehicles in Gazebo and visualise with UWsim.</description>
  <maintainer email="olivier_kermorgant@yahoo.fr">Olivier Kermorgant</maintainer>

  <license>BSD</license>

  <url type="website">https://github.com/freefloating-gazebo/freefloating_gazebo</url>

  <author>Olivier Kermorgant</author>

  <buildtool_depend>catkin</buildtool_depend>

  <build_depend>cmake_modules</build_depend>
  <build_depend>urdf</build_depend>
  <build_depend>gazebo_ros</build_depend>
  <build_depend>control_toolbox</build_depend>
  <build_depend>rostime</build_depend>
  <build_depend>message_generation</build_depend>

  <run_depend>rostime</run_depend>
  <run_depend>control_toolbox</run_depend>
  <run_depend>gazebo_ros</run_depend>
  <run_depend>urdf</run_depend>
  <run_depend>message_runtime</run_depend>

  <export>
    <gazebo_ros plugin_path="${prefix}/lib" gazebo_media_path="${prefix}" />
  </export>
</package><|MERGE_RESOLUTION|>--- conflicted
+++ resolved
@@ -1,11 +1,7 @@
 <?xml version="1.0"?>
 <package>
    <name>freefloating_gazebo</name>
-<<<<<<< HEAD
-  <version>1.0.2</version>
-=======
   <version>1.0.4</version>
->>>>>>> cb5f361e
   <description>A plugin to simulate underwater vehicles in Gazebo and visualise with UWsim.</description>
   <maintainer email="olivier_kermorgant@yahoo.fr">Olivier Kermorgant</maintainer>
 
